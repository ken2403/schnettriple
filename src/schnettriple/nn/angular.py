from math import cos
import numpy as np
import torch
from torch import nn


__all__ = ["ThetaDistribution", "TripleDistribution"]


class ThetaDistribution(nn.Module):
    """

    Attributes
    ----------

    """

    def __init__(self, max_zeta=1, n_zeta=1):
        super(ThetaDistribution, self).__init__()
        zetas = torch.logspace(0, end=np.log2(max_zeta), steps=n_zeta, base=2)
        self.register_buffer("zetas", zetas)

    def forward(self, cos_theta):
        """
        Parameters
        ----------

        Returns
        -------

        """
        # calculate theta_filters
        angular_pos = [
            2 ** (1 - zeta) * ((1.0 - cos_theta) ** zeta).unsqueeze(-1)
            for zeta in self.zetas
        ]
        angular_neg = [
            2 ** (1 - zeta) * ((1.0 + cos_theta) ** zeta).unsqueeze(-1)
            for zeta in self.zetas
        ]
        ang_total = torch.cat(angular_pos + angular_neg, -1)

        return ang_total


class TripleDistribution(nn.Module):
    """
    入力：距離(N_b*N_atom*N_nbh)とGaussianSmearing (N_b*N_atom*N_nbh*N_gauss)
    出力：triple filter(カットオフ適用前、doubleのカットオフ適用前と同じところまで)　(N_b*N_atom*N_nbh*N_filter)

    やること：
        距離から角度計算(N_b*N_atom*N_nbh)→(N_b*N_atom*N_nbh)
        zetaの生成(np.logspase)
        zeta分のfilter生成(N_b*N_atom*N_nbh)→(N_b*N_atom*N_nbh＊N_zeta) →AngularMappingで実装

        GaussianSmearingとうまく組み合わせる→(N_b*N_atom*N_nbh＊N_gaussとN_zetaの組み合わせ)
        これをfiler生成NNに流す、Dense2つ→(N_b*N_atom*N_nbh＊N_filter) → CFconvで実装
    Attributes
    ----------

    """

    def __init__(self, max_zeta=1, n_zeta=1, crossterm=False, cutoff_network=None):
        super(TripleDistribution, self).__init__()
        self.theta_filter = ThetaDistribution(max_zeta, n_zeta)
        self.crossterm = crossterm
        self.cutoff_network = cutoff_network

    def forward(
        self,
        r_ij,
        r_ik,
        r_jk,
        f_ij,
        f_ik,
        f_jk=None,
        triple_masks=None,
    ):
        """
        Parameters
        ----------

        Returns
        -------

        """
        n_batch, n_atoms, n_neighbors = r_ij.size()
        # calculate radial_filter
        radial_filter = f_ij * f_ik
        if self.crossterm:
            if f_jk is None:
                raise TypeError(
                    "TripleDistribution() missing 1 required positional argument: 'f_jk'"
                )
            else:
                radial_filter = radial_filter * f_jk

<<<<<<< HEAD
        radial_filter = radial_filter * r_ij.unsqueeze(-1) * r_ij.unsqueeze(-1)
        if self.crossterm:
            radial_filter = radial_filter * r_jk.unsqueeze(-1)
=======
        if self.cutoff_network is not None:
            c_ij = self.cutoff_network(r_ij).unsqueeze(-1)
            c_ik = self.cutoff_network(r_ik).unsqueeze(-1)
            radial_filter = radial_filter * c_ij * c_ik
            if self.crossterm:
                c_jk = self.cutoff_network(r_jk).unsqueeze(-1)
                radial_filter = radial_filter * c_jk
>>>>>>> 222b4fdf

        # calculate theta_filter
        cos_theta = (torch.pow(r_ij, 2) + torch.pow(r_ik, 2) - torch.pow(r_jk, 2)) / (
            2.0 * r_ij * r_ik
        )
        if triple_masks is not None:
            cos_theta[triple_masks == 0] = 0.0
        angular_filter = self.theta_filter(cos_theta)

        if triple_masks is not None:
            radial_filter[triple_masks == 0] = 0.0
            angular_filter[triple_masks == 0] = 0.0

        # combnation of angular and radial filter
        triple_distribution = (
            angular_filter[:, :, :, :, None] * radial_filter[:, :, :, None, :]
        )
        # reshape (N_batch * N_atom * N_nbh * N_filter_features)
        triple_distribution = triple_distribution.view(
            n_batch, n_atoms, n_neighbors, -1
        )

        return triple_distribution<|MERGE_RESOLUTION|>--- conflicted
+++ resolved
@@ -60,7 +60,6 @@
 
     """
 
-    def __init__(self, max_zeta=1, n_zeta=1, crossterm=False, cutoff_network=None):
         super(TripleDistribution, self).__init__()
         self.theta_filter = ThetaDistribution(max_zeta, n_zeta)
         self.crossterm = crossterm
@@ -95,19 +94,9 @@
             else:
                 radial_filter = radial_filter * f_jk
 
-<<<<<<< HEAD
         radial_filter = radial_filter * r_ij.unsqueeze(-1) * r_ij.unsqueeze(-1)
         if self.crossterm:
             radial_filter = radial_filter * r_jk.unsqueeze(-1)
-=======
-        if self.cutoff_network is not None:
-            c_ij = self.cutoff_network(r_ij).unsqueeze(-1)
-            c_ik = self.cutoff_network(r_ik).unsqueeze(-1)
-            radial_filter = radial_filter * c_ij * c_ik
-            if self.crossterm:
-                c_jk = self.cutoff_network(r_jk).unsqueeze(-1)
-                radial_filter = radial_filter * c_jk
->>>>>>> 222b4fdf
 
         # calculate theta_filter
         cos_theta = (torch.pow(r_ij, 2) + torch.pow(r_ik, 2) - torch.pow(r_jk, 2)) / (
